@preconcurrency import WebRTC
import Foundation
#if canImport(FoundationNetworking)
import FoundationNetworking
#endif

public final class WebRTCConnector: NSObject, Connector, Sendable {
	enum WebRTCError: Error {
		case failedToCreateDataChannel
		case failedToCreatePeerConnection
		case badServerResponse
	}

	@MainActor public private(set) var onDisconnect: (@Sendable () -> Void)? = nil
	public let events: AsyncThrowingStream<ServerEvent, Error>

	private let connection: RTCPeerConnection
	private let dataChannel: RTCDataChannel

	private let stream: AsyncThrowingStream<ServerEvent, Error>.Continuation

	private static let factory: RTCPeerConnectionFactory = {
		RTCInitializeSSL()

		return RTCPeerConnectionFactory()
	}()

  public func getConnection() -> RTCPeerConnection {
    self.connection
  }
  
	private let encoder: JSONEncoder = {
		let encoder = JSONEncoder()
		encoder.keyEncodingStrategy = .convertToSnakeCase
		return encoder
	}()

	private let decoder: JSONDecoder = {
		let decoder = JSONDecoder()
		decoder.keyDecodingStrategy = .convertFromSnakeCase
		return decoder
	}()

	public required init(connectingTo request: URLRequest) async throws {
		guard let connection = WebRTCConnector.factory.peerConnection(with: .init(), constraints: .init(mandatoryConstraints: nil, optionalConstraints: nil), delegate: nil) else {
			throw WebRTCError.failedToCreatePeerConnection
		}
		self.connection = connection

<<<<<<< HEAD
    let audioTrackSource = WebRTCConnector.factory.audioSource(with: nil)
    let audioTrack = WebRTCConnector.factory.audioTrack(with: audioTrackSource, trackId: "audio0")
    let mediaStream = WebRTCConnector.factory.mediaStream(withStreamId: "stream0")
    mediaStream.addAudioTrack(audioTrack)
    self.connection.add(audioTrack, streamIds: ["stream0"])
        
    guard let dataChannel = self.connection.dataChannel(forLabel: "oai-events", configuration: RTCDataChannelConfiguration()) else {
      throw WebRTCError.failedToCreateDataChannel
    }
    self.dataChannel = dataChannel
=======
		let audioTrackSource = WebRTCConnector.factory.audioSource(with: nil)
		let audioTrack = WebRTCConnector.factory.audioTrack(with: audioTrackSource, trackId: "audio0")
		let mediaStream = WebRTCConnector.factory.mediaStream(withStreamId: "stream0")
		mediaStream.addAudioTrack(audioTrack)
		self.connection.add(audioTrack, streamIds: ["stream0"])

		guard let dataChannel = self.connection.dataChannel(forLabel: "oai-events", configuration: RTCDataChannelConfiguration()) else {
			throw WebRTCError.failedToCreateDataChannel
		}
		self.dataChannel = dataChannel
>>>>>>> 15c932fd

		(events, stream) = AsyncThrowingStream.makeStream(of: ServerEvent.self)

		super.init()

		connection.delegate = self
		dataChannel.delegate = self

		var request = request
<<<<<<< HEAD
    
    let constraints = RTCMediaConstraints(mandatoryConstraints: nil, optionalConstraints: [
      "OfferToReceiveAudio": "true",
      "googEchoCancellation": "true",
        "googAutoGainControl": "true",
        "googNoiseSuppression": "true",
        "googHighpassFilter": "true"
    ])
    
    let offer = try await self.connection.offer(for: constraints)
    
=======

		let offer = try await self.connection.offer(for: RTCMediaConstraints(mandatoryConstraints: nil, optionalConstraints: [
			"OfferToReceiveAudio": "true",
			"googEchoCancellation": "true",
			"googAutoGainControl": "true",
			"googNoiseSuppression": "true",
			"googHighpassFilter": "true",
		]))
>>>>>>> 15c932fd
		try await self.connection.setLocalDescription(offer)

		request.httpBody = offer.sdp.data(using: .utf8)
    
		let (data, res) = try await URLSession.shared.data(for: request)
<<<<<<< HEAD
		guard (res as? HTTPURLResponse)?.statusCode == 201, let sdp = String(data: data, encoding: .utf8) else {
=======
		guard let res = res as? HTTPURLResponse, res.statusCode == 201, let sdp = String(data: data, encoding: .utf8) else {
>>>>>>> 15c932fd
			throw WebRTCError.badServerResponse
		}

		try await self.connection.setRemoteDescription(RTCSessionDescription(type: .answer, sdp: sdp))
	}

	deinit {
		connection.close()
		stream.finish()
		onDisconnect?()
	}

	public func send(event: ClientEvent) async throws {
		try dataChannel.sendData(RTCDataBuffer(data: encoder.encode(event), isBinary: false))
	}

	@MainActor public func onDisconnect(_ action: (@Sendable () -> Void)?) {
		onDisconnect = action
	}
}

extension WebRTCConnector: RTCPeerConnectionDelegate {
	public func peerConnection(_: RTCPeerConnection, didChange _: RTCSignalingState) {
		print("Connection state changed to \(connection.signalingState)")
	}

	public func peerConnection(_: RTCPeerConnection, didAdd stream: RTCMediaStream) {
		print("Media stream added.")
    if let audioTrack = stream.audioTracks.first {
        print("Audio track received")
        let audioSession = AVAudioSession.sharedInstance()
        do {
            try AVAudioSession.sharedInstance().overrideOutputAudioPort(AVAudioSession.PortOverride.speaker)
        } catch{
        }
    }
	}

	public func peerConnection(_: RTCPeerConnection, didRemove _: RTCMediaStream) {
		print("Media stream removed.")
	}

	public func peerConnectionShouldNegotiate(_: RTCPeerConnection) {
		print("Negotiating connection.")
	}

	public func peerConnection(_: RTCPeerConnection, didChange _: RTCIceConnectionState) {
		print("ICE connection state changed to \(connection.iceConnectionState)")
	}

	public func peerConnection(_: RTCPeerConnection, didChange _: RTCIceGatheringState) {
		print("ICE gathering state changed to \(connection.iceGatheringState)")
	}

	public func peerConnection(_: RTCPeerConnection, didGenerate _: RTCIceCandidate) {
		print("ICE candidate generated.")
	}

	public func peerConnection(_: RTCPeerConnection, didRemove _: [RTCIceCandidate]) {
		print("ICE candidate removed.")
	}

	public func peerConnection(_: RTCPeerConnection, didOpen _: RTCDataChannel) {
		print("Data channel opened.")
	}
}

extension WebRTCConnector: RTCDataChannelDelegate {
	public func dataChannel(_: RTCDataChannel, didReceiveMessageWith buffer: RTCDataBuffer) {
		stream.yield(with: Result { try self.decoder.decode(ServerEvent.self, from: buffer.data) })
	}

	public func dataChannelDidChangeState(_ dataChannel: RTCDataChannel) {
		print("Data channel changed to \(dataChannel.readyState)")
	}
}<|MERGE_RESOLUTION|>--- conflicted
+++ resolved
@@ -25,10 +25,10 @@
 		return RTCPeerConnectionFactory()
 	}()
 
-  public func getConnection() -> RTCPeerConnection {
-    self.connection
-  }
-  
+	public func getConnection() -> RTCPeerConnection {
+		connection
+	}
+
 	private let encoder: JSONEncoder = {
 		let encoder = JSONEncoder()
 		encoder.keyEncodingStrategy = .convertToSnakeCase
@@ -47,18 +47,6 @@
 		}
 		self.connection = connection
 
-<<<<<<< HEAD
-    let audioTrackSource = WebRTCConnector.factory.audioSource(with: nil)
-    let audioTrack = WebRTCConnector.factory.audioTrack(with: audioTrackSource, trackId: "audio0")
-    let mediaStream = WebRTCConnector.factory.mediaStream(withStreamId: "stream0")
-    mediaStream.addAudioTrack(audioTrack)
-    self.connection.add(audioTrack, streamIds: ["stream0"])
-        
-    guard let dataChannel = self.connection.dataChannel(forLabel: "oai-events", configuration: RTCDataChannelConfiguration()) else {
-      throw WebRTCError.failedToCreateDataChannel
-    }
-    self.dataChannel = dataChannel
-=======
 		let audioTrackSource = WebRTCConnector.factory.audioSource(with: nil)
 		let audioTrack = WebRTCConnector.factory.audioTrack(with: audioTrackSource, trackId: "audio0")
 		let mediaStream = WebRTCConnector.factory.mediaStream(withStreamId: "stream0")
@@ -69,7 +57,6 @@
 			throw WebRTCError.failedToCreateDataChannel
 		}
 		self.dataChannel = dataChannel
->>>>>>> 15c932fd
 
 		(events, stream) = AsyncThrowingStream.makeStream(of: ServerEvent.self)
 
@@ -79,19 +66,6 @@
 		dataChannel.delegate = self
 
 		var request = request
-<<<<<<< HEAD
-    
-    let constraints = RTCMediaConstraints(mandatoryConstraints: nil, optionalConstraints: [
-      "OfferToReceiveAudio": "true",
-      "googEchoCancellation": "true",
-        "googAutoGainControl": "true",
-        "googNoiseSuppression": "true",
-        "googHighpassFilter": "true"
-    ])
-    
-    let offer = try await self.connection.offer(for: constraints)
-    
-=======
 
 		let offer = try await self.connection.offer(for: RTCMediaConstraints(mandatoryConstraints: nil, optionalConstraints: [
 			"OfferToReceiveAudio": "true",
@@ -100,17 +74,12 @@
 			"googNoiseSuppression": "true",
 			"googHighpassFilter": "true",
 		]))
->>>>>>> 15c932fd
 		try await self.connection.setLocalDescription(offer)
 
 		request.httpBody = offer.sdp.data(using: .utf8)
-    
+
 		let (data, res) = try await URLSession.shared.data(for: request)
-<<<<<<< HEAD
-		guard (res as? HTTPURLResponse)?.statusCode == 201, let sdp = String(data: data, encoding: .utf8) else {
-=======
 		guard let res = res as? HTTPURLResponse, res.statusCode == 201, let sdp = String(data: data, encoding: .utf8) else {
->>>>>>> 15c932fd
 			throw WebRTCError.badServerResponse
 		}
 
@@ -139,14 +108,13 @@
 
 	public func peerConnection(_: RTCPeerConnection, didAdd stream: RTCMediaStream) {
 		print("Media stream added.")
-    if let audioTrack = stream.audioTracks.first {
-        print("Audio track received")
-        let audioSession = AVAudioSession.sharedInstance()
-        do {
-            try AVAudioSession.sharedInstance().overrideOutputAudioPort(AVAudioSession.PortOverride.speaker)
-        } catch{
-        }
-    }
+		if let audioTrack = stream.audioTracks.first {
+			print("Audio track received")
+			let audioSession = AVAudioSession.sharedInstance()
+			do {
+				try AVAudioSession.sharedInstance().overrideOutputAudioPort(AVAudioSession.PortOverride.speaker)
+			} catch {}
+		}
 	}
 
 	public func peerConnection(_: RTCPeerConnection, didRemove _: RTCMediaStream) {
